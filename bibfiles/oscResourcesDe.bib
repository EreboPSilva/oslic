% This file was created with JabRef 2.8.1.
% Encoding: UTF8

@INBOOK{ArlBriVol2004a,
  author = {Arlt and Brinkel and Volkmann},
  title = {'BSD' - und 'Mozilla'-artige Lizenzen},
  pages = {317-372},
  year = {2004},
  shorttitle = {'BSD' - und 'Mozilla'-artige Lizenzen, 2004},
  annote = {Dies Kapitel beschreibt den juristischen Gedankengang der BSD Lizenz
	und der Mozilla-Lizenzen, wobei letztere als Copyleft-Lizenzen mit
	anderem Ansatz als die GPL dargestellt werden.},
  crossref = {Spindler2004a},
  language = {german},
  note = {Print},
  owner = {reincke},
  timestamp = {2011.10.11}
}

@INPROCEEDINGS{Behlendorf2009a,
  author = {Brian Behlendorf},
  title = {How Open Source Can Still Save the World},
  year = {2009},
  pages = {2},
  shorttitle = {How Open Source Can Still Save the World, 2009},
  titleaddon = {Konferenzbeitrag},
  annote = {Keynote. Behauptet, dass Open Source mit ihrer Art der Kooperation
	insbesondere auch eine Kooperation bei der Krisenbewältigung unterstütze.},
  crossref = {BolCroLunWas2009a},
  language = {english},
  note = {BibWeb/PDF},
  owner = {reincke},
  timestamp = {2011.08.02}
}

@INPROCEEDINGS{BreGlaGra2008a,
  author = {Ulrich Bretschneider and Rainer Glaschick and Gernot Gräfe},
  title = {Ratgeber für die Veröffentlichung von Open-Source-Software durch
	eine Hochschule},
  year = {2008},
  pages = {167-188},
  shorttitle = {Ratgeber für die Veröffentlichung von Open-Source-Software durch eine
	Hochschule, 2008a},
  annote = {Stellt wesentliche Aspekte einer Open Source Veröffentlichung gründlich,
	knapp und übersichtlich dar: das nicht übertragbare Urheberrecht
	wird gegen das transferierbare Verwertungs- und Nutzungsrecht ebenso
	abgegrenzt, wie Haftungsfragen diskutiert und die Wahl der Lizenz
	auf den intendierten Zweck hin beleuchtet werden. Trotzdem kann (und
	will) der Artikel kein allgemeines 'Open Source Compendium' sein:
	der Frage, ob und wann eine universitäre Entwicklung gezwungenermaßen
	veröffentlicht werden muss und was Universitäten ansonsten tun müssen,
	wenn sie OS Software intern nutzen und weitergeben, wird nicht beleuchtet.},
  crossref = {AscBauMitSee2008a},
  language = {german},
  note = {Print},
  owner = {reincke},
  timestamp = {2011.09.01}
}

@INPROCEEDINGS{ChrSau2008a,
  author = {Fabian Christ and Stefan Sauer},
  title = {OSS - Open-Source-Stacks},
  year = {2008},
  pages = {133-154},
  shorttitle = {OSS - Open-Source-Stacks, 2008},
  annote = {OSS ist eine beliebte Abkürzung: sie steht nicht nur für 'Open Source
	Software' , sondern auch für 'Open Source Stacks' oder gar für 'Operation
	Support Systems'.},
  crossref = {AscBauMitSee2008a},
  language = {german},
  note = {Print},
  owner = {reincke},
  timestamp = {2011.09.01}
}

@INPROCEEDINGS{DroKrePol2006b,
  author = {Olga Drossou and Stefan Krempl and Andreas Poltermann},
  title = {Der Kampf um die Innovationsfreiheit: Der Big Bang des Wissens und
	seine Sprengkraft. Plädoyer für einen offenen Umgang mit Wissen im
	Interesse der Innovationskraft von Wirtschaft und Gesellschaft},
  year = {2006},
  pages = {1-10},
  shorttitle = {Der Kampf um die Innovationsfreiheit, 2006},
  titleaddon = {Editorial},
  annote = {Konstatiert, dass 'kollaborativ gefördertes Wissen frei bleiben müsse,
	wenn es als Anreiz für weitere Wissensvermehrung dienen solle'. Als
	Initialbeispiel dient der Open Source Entwicklungsprozess, der schon
	auf eine veränderte Erstellung von Dokumenten (GNU Free Documentation
	License und die Creative Commons-Initiative) u.Ä.m. hingewirkt hat.
	Patente stünden dem entgegen. Aber - so die Behauptung - Innovation
	brauche 'ein freies Spiel der Kräfte und einen möglichst breiten
	Wissenschaftsaustausch'.},
  crossref = {DroKrePol2006a},
  language = {german},
  note = {Print},
  owner = {reincke},
  timestamp = {2011.08.10}
}

@INPROCEEDINGS{Euler2006a,
  author = {Ellen Euler},
  title = {Creative Commons: Mehr Innovation durch die Öffnung des Urheberechts?},
  year = {2006},
  pages = {147-158},
  shorttitle = {Creative Commons: Mehr Innovation durch die Öffnung des Urheberechts?,
	2006},
  annote = {Stellt zunächst klar, dass das Urheberrecht das Trittbrettfahrerproblem
	lösen und so das Interesse der Allgemeinheit an neuen Ideen schützen
	solle. Das Recht des Urhebers, Vervielfältigungen erlauben oder unterbinden
	zu können, fungiere als Anreiz. Begrenzt werde dieses private Recht
	durch das berechtigte Interesse dritter. Darauf stütze sich die Zitaterlaubnis
	und die Privatkopie. Im digitalen Zeitalter würden mittels DRM etc.
	bisher urheberechtsfreie Nutzungen unterbunden und das Urheberecht
	unterlaufen, allerdings nicht zum Schutze der Urheber, sondern zum
	Schutz der Verwerter. Creative Commons bietet dem Urheber die Möglichkeit,
	graduelle Freiheiten verlässlich zu gewähren.},
  crossref = {DroKrePol2006a},
  language = {german},
  note = {Print},
  owner = {reincke},
  timestamp = {2011.08.10}
}

@INPROCEEDINGS{Geese2006a,
  author = {Elmar Geese},
  title = {Innovation und freie Software},
  year = {2006},
  pages = {77-84},
  shorttitle = {Innovation und freie Software, 2006},
  annote = {Konstatiert, dass wir in einer Zeit der Wissensmonopolisierung leben,
	die über Patente, DRM und Gesetze etabliert werde. Mit der Pflege
	dieser Wissensprivatisierung stelle sich die Politik ihrem eigenen
	Ziel entgegen, Innovation zu fördern. Positive Gegenbeispiele für
	eine andere Kultur seien die Pflege von Staroffice/OpenOffice und
	die der Mozilla-Produkte.},
  crossref = {DroKrePol2006a},
  language = {german},
  note = {Print},
  owner = {reincke},
  timestamp = {2011.08.10}
}

@INPROCEEDINGS{GilVol2008a,
  author = {Bernard Michael Gilroy and Tobias Volpert},
  title = {Die Funktionen eines Patentsystems und ihre Bedeutung für Unternehmensausgründungen
	aus Hochschulen},
  year = {2008},
  pages = {21-39},
  shorttitle = {Die Funktionen eines Patentsystems und ihre Bedeutung für Unternehmensausgründungen
	aus Hochschulen, 2008},
  annote = {Skizziert die beiden gesellschaftlichen Funktionen eines Patentsystems,
	nämlich die, per befristetem Nutzungsmonopol Innovationsanreize zu
	schaffen, und die, per Offenlegung neue Informationen zu distribuieren.
	Zielt letztlich darauf, dass auch die Offenlegung von Informationen
	wenigstens mittelbar Innovation befördert, weil diese als Basis für
	einen aufbauenden Fortschritt essentiell sei.},
  crossref = {AscBauMitSee2008a},
  language = {german},
  note = {Print},
  owner = {reincke},
  timestamp = {2011.08.29}
}

@INPROCEEDINGS{Graefe2008a,
  author = {Gernot Gräfe},
  title = {Open-Source-Software und Open-Source-Portale - Potentiale für die
	Softwareentwicklung in Hochschulen und den Ergebnistransfer in die
	Praxis},
  year = {2008},
  pages = {55-72},
  shorttitle = {Open-Source-Software und Open-Source-Portale - Potentiale für die
	Softwareentwicklung in Hochschulen und den Ergebnistransfer in die
	Praxis, 2008},
  annote = {Der Artikel skizziert kurz Chancen von hochschuleigenen Open-Source-Software-Portalen
	und meint u.a., dass solche die Softwareentwicklung und die Wiederverwendung
	der Ergebnisse unterstützen und dass Resultate - verbunden mit einem
	Imagegewinn - darüber besser in die Praxis übertragen werden.},
  crossref = {AscBauMitSee2008a},
  language = {german},
  note = {Print},
  owner = {reincke},
  timestamp = {2011.08.29}
}

@INPROCEEDINGS{JanDanWos2006a,
  author = {Kurt Jansson and Patrick Danowski and Jakob Voss},
  title = {Wikipedia: Kreative Anarchie für den freien Informations- und Wissensaustausch},
  year = {2006},
  pages = {159-167},
  shorttitle = {Wikipedia: Kreative Anarchie für den freien Informations- und Wissensaustausch,
	2006},
  annote = {Beschreibt sehr gedrängt das Wesen von 'Wikipedia', seine Verbindung
	zu den Enzyklopädisten um Diderot und die Ähnlichkeit seines Entwicklungsprozesses
	mit dem von Open Source.},
  crossref = {DroKrePol2006a},
  language = {german},
  note = {Print},
  owner = {reincke},
  timestamp = {2011.08.12}
}

@INPROCEEDINGS{Kreutzer2008a,
  author = {Till Kreutzer},
  title = {Software und Spiele kopieren[:] Das Lizenzmodell entscheidet},
  year = {2008},
  pages = {29-33},
  shorttitle = {Software und Spiele kopieren, 2008},
  annote = {Verweist auf das präjudizierende Urheberrecht Deutschlands, demzufolge
	bei Software Sicherungskopien zwar nicht untersagt werden können,
	andere Arten des Kopierens aber extra erlaubt werden müssen.},
  crossref = {DjoGehGraKreSpi2008a},
  language = {german},
  note = {Print},
  owner = {reincke},
  timestamp = {2011.06.30}
}

@INPROCEEDINGS{Kreutzer2008b,
  author = {Till Kreutzer},
  title = {Software veröffentlichen[:] Wem gehören die Rechte?},
  year = {2008},
  pages = {163-167},
  shorttitle = {Software veröffentlichen, 2008},
  annote = {Erläutert das initiale Zusammenfallen von Urheberrecht und Verwertungsbefugnis.
	Letzteres kann übertragen werden, auch generell per Arbeitsrecht:
	angestellte Programmierer übergeben die Nutzungsrechte an ihren Werken
	mit dem Arbeitsvertrag an ihren Arbeitgeber. Wichtig aber auch: Urheberrecht
	impliziert keinen Ideenschutz.},
  crossref = {DjoGehGraKreSpi2008a},
  language = {german},
  note = {Print},
  owner = {reincke},
  timestamp = {2011.06.30}
}

@INPROCEEDINGS{Kreutzer2008c,
  author = {Till Kreutzer},
  title = {Softwarelizenzen - Beispiele[:] Und welche Lizenz nehme ich jetzt?},
  year = {2008},
  pages = {176-179},
  shorttitle = {Softwarelizenzen - Beispiele, 2008},
  annote = {Analysiert am Entwicklerinteresse entlang dazu passende Lizenzformen:
	Open Source Lizenzen können demnach verwendet werden, wenn keine
	Kontrollinteressen vorliegen, wenn Interesse am Rücklauf von Weiterentwicklungen
	bestehen oder wenn Werbezwecke im Vorderund stehen; ansonsten werden
	propritäre Lizenzen empfohlen. Eine feinere Unterteilung der Open
	Source Lizenzen wird nicht offeriert.},
  crossref = {DjoGehGraKreSpi2008a},
  language = {german},
  note = {Print},
  owner = {reincke},
  timestamp = {2011.07.05}
}

@INPROCEEDINGS{LarDoeTim2008a,
  author = {Chrstoph Laroque and Andre Döring and Thorsten Timm},
  title = {'Give or Let Buy': Kritische Überlegungen eines Software-Ingeneurs
	zur Veröffentlichung von Software als Open-Source-Projekte},
  year = {2008},
  pages = {155-166},
  shorttitle = {'Give or Let Buy': Kritische Überlegungen, 2008},
  annote = {Will Aspekte der Veröffentlichung von Software als Open Source wenigstens
	'schemenhaft' beleuchten. Damit hat der Artikel Erfolg. Auch Lizenz
	bezogene Herausforderungen werden nicht wirklich erwähnt.},
  crossref = {AscBauMitSee2008a},
  language = {german},
  note = {Print},
  owner = {reincke},
  timestamp = {2011.09.01}
}

@INPROCEEDINGS{Maass2008a,
  author = {Christian Maaß},
  title = {Zur Bedeutung des Urheber- und Patanterechts in der quelloffenen
	Softwareentwicklung},
  year = {2008},
  pages = {41-54},
  shorttitle = {Zur Bedeutung des Urheber- und Patanterechts in der quelloffenen Softwareentwicklung,
	2008},
  annote = {Skizziert, dass das Urheberrecht das konkrete Werk schützt, das Patent
	dagegen die 'dahinter stehende Idee'. Für Software sei das in Europa
	möglich, sofern der Hauptanspruch technischer Natur ist. Der Idee
	von Open Source stehe das aber entgegen. Zwecks Abwehr solcher Patent
	basierten Einschränkungen im OS Bereich verweist der Artikel zum
	Schluss auf den Patentpool, der vom OSDL aufgebaut wird.},
  crossref = {AscBauMitSee2008a},
  language = {english},
  note = {Print},
  owner = {reincke},
  timestamp = {2011.08.29}
}

@INPROCEEDINGS{OstRotLue2006a,
  author = {Margit Osterloh and Sandra Rota and Roger Lüthi},
  title = {'Collective Invention' als neues Innovationsmodell},
  year = {2006},
  pages = {65-76},
  shorttitle = {'Collective Invention' als neues Innovationsmodell, 2006},
  annote = {Zeigt, dass 'Collective Invention' schon im 19. Jh. existiert. Gemeint
	ist jeweils der freie Ideenaustausch. Bisher sei er in einer vorproduktiven
	volatilen Phase gepflegt und mit der Entdeckung einer konstanteren
	Architektur beendet worden. Open Source Software Entwicklung trotze
	diesem Muster des Niedergangs: Das sei bedingt durch die anhaltend
	niedrigen Kosten der Partizipation und durch die Lizenzen, die eine
	Rückgabe von Innovationen an die Community erzwängen.},
  crossref = {DroKrePol2006a},
  language = {german},
  note = {Print},
  owner = {reincke},
  timestamp = {2011.08.10}
}

@INPROCEEDINGS{Peters2009a,
  author = {Stormy Peters},
  title = {Open Source Is Changing the Way Work Gets Done},
  year = {2009},
  pages = {1},
  shorttitle = {Open Source Is Changing the Way Work Gets Done, 2009},
  titleaddon = {Konferenzbeitrag},
  annote = {Keynote. Behauptet, dass die neuen Wege der Kollaboration und Kommunikation,
	wie sie bei Open Source Entwicklung üblich sind, auch die Zusammenarbeit
	von Individuen und Firmen im Allgemeinen verändern.},
  crossref = {BolCroLunWas2009a},
  language = {english},
  note = {BibWeb/PDF},
  owner = {reincke},
  timestamp = {2011.08.02}
}

@INPROCEEDINGS{Piller2006a,
  author = {Frank T. Piller},
  title = {User Innovation: der Kunde kann's besser},
  year = {2006},
  pages = {85-97},
  shorttitle = {User Innovation: der Kunde kann's besser, 2006},
  annote = {Beschreibt u.a., wie bei der Entwicklung des Kite-Surfens User -
	sozusagen im Stile von Open Source Entwicklung - CAD-Modelle von
	Segeln frei erhalten und ihre Verbesserungen in Form von 'Bug-Reports'
	zurückgeben.},
  crossref = {DroKrePol2006a},
  language = {german},
  note = {Print},
  owner = {reincke},
  timestamp = {2011.08.10}
}

@INPROCEEDINGS{SeeKra2008a,
  author = {Bernd Seel and Miriam Kraft},
  title = {Einführung in das Prinzip Open Source},
  year = {2008},
  pages = {9-19},
  shorttitle = {Einführung in das Prinzip Open Source, 2008},
  annote = {Dient als Einleitung in die Sammlung. Der Artikel führt dazu sehr
	knapp in Geschichte und Systematik von Open Source ein, wobei er
	- der notwendigen Verknappung wegen - gelegentlich in die Irre führt.},
  crossref = {AscBauMitSee2008a},
  language = {german},
  note = {Print},
  owner = {reincke},
  timestamp = {2011.08.16}
}

@INPROCEEDINGS{Spielkamp2008a,
  author = {Mathias Spielkamp},
  title = {Creative Commons[:] Andere Zeiten, andere Lizenzen},
  year = {2008},
  pages = {219-221},
  shorttitle = {Creative Commons, 2008},
  annote = {Sehr kurze Abhandlung über die Nutzung von Creative Commons Lizenzen},
  crossref = {DjoGehGraKreSpi2008a},
  language = {german},
  note = {Print},
  owner = {reincke},
  timestamp = {2011.03.16}
}

@INPROCEEDINGS{Spielkamp2008b,
  author = {Mathias Spielkamp},
  title = {Lessigletters-Remix[:] Die Creative-Commons-Initiative},
  year = {2008},
  pages = {223-230},
  shorttitle = {Lessigletter-Remix, 2008},
  annote = {Beschreibt Geschichte und Ansinnen der Creative Commons Lizenzbewegung
	als modifizierete Übertragung des 'Gegenseitigkeitsprinzips' aus
	der Welt der FSF/GPL Software auf die Welt der Texte.},
  crossref = {DjoGehGraKreSpi2008a},
  language = {german},
  note = {Print},
  owner = {reincke},
  timestamp = {2011.07.05}
}

@INCOLLECTION{Stallman1984a,
  author = {Richard M. Stallman},
  title = {The GNU Manifesto},
  year = {2002},
  pages = {31-39},
  shorttitle = {Free Software Definition, 1984},
  titleaddon = {originally written in 1984},
  annote = {Eines der frühestes Dokumente, die die Idea des GNU Projektes und
	der GNU Software skizzieren. Der längste Teil des Artikels diskutiert
	die Vorteile der freien Software für alle Beteiligten, selbst im
	Hinblick auf eine kommerzielle Nutzung.},
  crossref = {StaGay2002a},
  language = {english},
  note = {Print},
  owner = {reincke},
  timestamp = {2011.10.26}
}

@INCOLLECTION{Stallman1994a,
  author = {Richard M. Stallman},
  title = {Why Software Should Not Have Owners},
  year = {2002},
  pages = {45-49},
  shorttitle = {Why Software Should Not Have Owners, 1994},
  titleaddon = {originally written in 1994},
  annote = {Wiederholt den Standpunkt, dass die Gesellschaft Software benötige,
	die sie lesen, berichtigen, anpassen und verbessern könne. Stattdessen
	würde Eigner von Software 'Black Boxes' liefern, die man nicht untersuchen
	könne. Ferner erwähnt der Artikel Möglichkeiten, wie man mit freier
	Software Geld verdienen könne, was zudem als eine wichtige Möglichkeit
	herausgestellt werde.},
  crossref = {StaGay2002a},
  language = {english},
  note = {Print},
  owner = {reincke},
  timestamp = {2011.10.26}
}

@INCOLLECTION{Stallman1996a,
  author = {Richard M. Stallman},
  title = {Free Software Definition},
  year = {2002},
  pages = {41-43},
  shorttitle = {Free Software Definition, 1996},
  titleaddon = {originally written in 1996},
  annote = {Definiert die vier konstitutiven Eigenschaften Freier Software: die
	Freiheit, solche Programme ohne Einschränkungen zu nutzen, ihr Funktionieren
	zu studieren, Kopien davon weiterzugeben, und schließlich die Freiheit,
	solche Programme zu verbessern und diese Verbesserungen weiterzugeben.
	Zudem erläutert der Artikel Implikationen: Etwa mit der These, dass
	die Zugänglichkeit des Sourcecodes 'nur' eine Voraussetzung für diese
	Freiheiten sei, kein Wert an sich. Oder mit dem Hinweis, dass es
	also freie Software geben könne, die nicht Copyleft-Software sei.},
  crossref = {StaGay2002a},
  language = {english},
  note = {Print},
  owner = {reincke},
  timestamp = {2011.10.21}
}

@INCOLLECTION{Stallman1996b,
  author = {Richard M. Stallman},
  title = {Selling Free Software},
  year = {2002},
  pages = {63-65},
  shorttitle = {Selling Free Software, 1996},
  titleaddon = {originally written in 1996},
  annote = {Opponiert gegen den Mythos, dass mit freier Software kein Geld verdient
	werden dürfe. Vielmehr lege die GPL diesbzgl. gerade nicht fest,
	wieviel für das Kopieren der GNU Software verlangt werden dürfe:
	das könne kostenlos sein oder Cents, ein Euro oder Milliraden von
	Euros kosten.},
  crossref = {StaGay2002a},
  language = {english},
  note = {Print},
  owner = {reincke},
  timestamp = {2011.10.26}
}

@INCOLLECTION{Stallman1996c,
  author = {Richard M. Stallman},
  title = {What is Copyleft?},
  year = {2002},
  pages = {89-90},
  shorttitle = {What is Copyleft?, 1996},
  titleaddon = {originally written in 1996},
  annote = {Beschreibt 'Copyleft' als Methode, mit der Programme und all deren
	Modifikationen und Ableitungen zu freier Software gemacht werden:
	Zunächst unterstelle man es dem normalen Copyright. Dann erlaube
	man als Copyright-Inhaber die freie Nutzung, Veränderung und Weitergabe,
	sofern diese Erlaubnis nicht entfernt worden werde. [In Deutschland
	braucht der Urheber die Urheberschaft nicht über eine Copyright-Notiz
	zu beanspruchen und also das Gemeinfrei-Werden nicht extra zu verhindern.
	Als Urheber er ist immer schon der Inhaber der Urheberrechte.]},
  crossref = {StaGay2002a},
  language = {english},
  note = {Print},
  owner = {reincke},
  timestamp = {2011.10.27}
}

@INCOLLECTION{Stallman1997a,
  author = {Richard M. Stallman},
  title = {The Right to Read},
  year = {2002},
  pages = {73-77},
  shorttitle = {The Right to Read, 1997},
  titleaddon = {originally written in 1997},
  annote = {Aus der antizipierten Sicht des Jahres 2096 erläutert Stallman das
	Dilemma eines Studenten, der seiner Freundin helfen möchte. Allerdings
	dürfe er das nicht, weil es dazu nötig wäre, ihr seine e-books auf
	seinem Rechner zum Lesen zu geben. Und genau das sei verboten und
	werde über eine unheilige Allianz von Verlegern und Combuterherstellern
	technisch verhindert.},
  crossref = {StaGay2002a},
  language = {english},
  note = {Print},
  owner = {reincke},
  timestamp = {2011.10.27}
}

@INCOLLECTION{Stallman1999a,
  author = {Richard M. Stallman},
  title = {The GNU Project},
  year = {2002},
  pages = {15-30},
  shorttitle = {The GNU Project, 1999},
  titleaddon = {originally published in 'Open Sources: Voices from the Open Source
	Revolution, O'Reilly, 1999'},
  annote = {Der Artikel skizziert Aspekte der Geschichte, der Ziele und der Philosophie
	des GNU Projektes.},
  crossref = {StaGay2002a},
  language = {english},
  note = {Print},
  owner = {reincke},
  timestamp = {2011.10.12}
}

@INCOLLECTION{Stallman2000a,
  author = {Richard M. Stallman},
  title = {What's in a Name?},
  year = {2002},
  pages = {51-53},
  shorttitle = {What's in a Name?, 2000},
  titleaddon = {originally written in 2000},
  annote = {Betont die Wichtigkeit, von 'GNU/Linux' und nicht von 'Linux' zu
	sprechen: Der Name 'Linux' allein erleichtere es, freie und nicht
	freie Software zu kombinieren, sodass am Ende die Kampagne für freie
	Software, weil unterlaufen, praktisch scheitern könnte. 'GNU/Linux'
	bewahre und transportieren als Name dagegen die Idee, freie Software
	auf eine spezielle Weise zu nutzen, und das selbst jenen gegenüber,
	die die Philosophie nicht sofort unterstützen.},
  crossref = {StaGay2002a},
  language = {english},
  note = {Print},
  owner = {reincke},
  timestamp = {2011.10.26}
}

@INCOLLECTION{Stallman2000b,
  author = {Richard M. Stallman},
  title = {Free Software Needs Free Documentation},
  year = {2002},
  pages = {67-68},
  shorttitle = {Free Software Needs Free Documentation, 2000},
  titleaddon = {originally written in 2000},
  annote = {Betont, dass Freie Software eine gute freie Dokumentation benätige,
	um praktisch nutzbar zu sein: Das Fehlen guter freier Handbücher
	unterlaufe die Freiheit, freie Software wirklich frei nutzen können.},
  crossref = {StaGay2002a},
  language = {english},
  note = {Print},
  owner = {reincke},
  timestamp = {2011.10.27}
}

@INCOLLECTION{Stallman2001a,
  author = {Richard M. Stallman},
  title = {Free Software: Freedom and Cooperation},
  year = {2002},
  pages = {155-186},
  shorttitle = {Free Software: Freedom and Cooperation, 2001},
  titleaddon = {transscript of a speech given at New York University on 29 May 2001},
  annote = {Fasst Aspekte der Idee 'Freie Software' zusammen und erzählt deren
	Genese aus persönlicher Sicht von RMS.},
  crossref = {StaGay2002a},
  language = {english},
  note = {Print},
  owner = {reincke},
  timestamp = {2011.10.27}
}

@INCOLLECTION{Stallman2002a,
  author = {Richard M. Stallman},
  title = {The Danger of Software Patents},
  year = {2002},
  pages = {95-111},
  shorttitle = {The Danger of Software Patents, 2002},
  titleaddon = {transcript of a speech given at University of Cambridge, London on
	the 25th of March 2002},
  annote = {Stallman betont zumächst den Unterschied zwischen Patent und Urheberrecht
	an einem Programm: ersteres 'sichere' die Idee, letztere nur die
	Form. Dann diskutiert er Möglichkeiten, Patenten 'entgegen' zu treten.},
  crossref = {StaGay2002a},
  language = {english},
  note = {Print},
  owner = {reincke},
  timestamp = {2011.10.31}
}

@INCOLLECTION{Stallman2002b,
  author = {Richard M. Stallman},
  title = {Can You Trust Your Computer?},
  year = {2002},
  pages = {115-117},
  shorttitle = {Can You Trust Your Computer?, 2002},
  titleaddon = {[originally written in 2002]},
  annote = {Erläutert die Umsetzung von 'DRM' und 'trusted computing' als eine
	Verschlüsselung von Daten, die werksseitig immer schon in Software
	und Computer eingebaut sei. Da aber in diesem Fall der Schlüssel
	dem Besitzer vorenthalten werde, kontrolliere letztlich das Programm
	respektive die Maschine den Besitzer, nicht der Besitzer seine Maschine.
	Und eben deshalb spricht RMS vom 'Digitial Restriction Management'
	und vom 'Treacherous Computing'.},
  crossref = {StaGay2002a},
  language = {english},
  note = {Print},
  owner = {reincke},
  timestamp = {2011.10.27}
}

@INCOLLECTION{Stallman1998a,
  author = {Richard M. Stallman},
  title = {Why 'Free Software' is Better than 'Open Software'},
  year = {1998},
  pages = {55-60},
  shorttitle = {Why 'Free Software' is Better than 'Open Software', 1998},
  titleaddon = {originally written in 1998},
  annote = {Behauptet, dass der Begriff 'Open Source' darauf ausgelegt sei, das
	Recht auf freie Software nicht so in den Vordergrund zu heben. Unterstreicht
	dann, dass das GNU Projekt beim Begriff 'Freie Software' bleibe,
	um Idee und Anspruch der Freiheit ohne Ängste zu propagieren.},
  crossref = {StaGay2002a},
  language = {english},
  note = {Print},
  owner = {reincke},
  timestamp = {2011.10.26}
}

@INPROCEEDINGS{SteHam2008a,
  author = {Marc Steinbring and Thorsten Hampel},
  title = {Connecting Babbling Bazaars - Der Open-Source-Gedanke im Wandel zum
	offenen Service},
  year = {2008},
  pages = {73-97},
  shorttitle = {Connecting Babbling Bazaars - Der Open-Source-Gedanke im Wandel zum
	offenen Service, 2008},
  annote = {Redet - wenig konkret - einer 'Symbiose' von offenen Strukturen und
	der Kommerzialisierung das Wort. Open Source scheint dabei als Ideengeber
	das freien Web-2.0 verstanden zu werden.},
  crossref = {AscBauMitSee2008a},
  language = {german},
  note = {Print},
  owner = {reincke},
  timestamp = {2011.09.01}
}

@BOOK{VwdjDebVEee2003a,
  author = {R. {van Wendel de Joode} and J. A. {de Bruijn} and M. J. G. {van
	Eeten}},
  title = {Protecting the Virtual Commons. Self-Organizing Open Source and Free
	Software Communities and Innovative Intellectual Property Regimes},
  address = {The Hague},
  year = {2003},
  shorttitle = {Protecting the Virtual Commons, 2003},
  number = {3},
  series = {Information Technology \& Law Series},
  publisher = {T.M.C. Asser Press},
  isbn = {90-6704-159-9},
  annote = {Neben anderen will dieser Bericht die Frage beantworten, warum die
	Community so viele verschiedene FLOSS Lizenzen definiert hat. Die
	Antwort ist vielleicht etwas dünn: der grösste Teil der Lizenzen
	sei von der BSD oder der GPL abgeleitet, um die grundlegenden Prinzipien
	der Community zu schützen.},
  language = {english},
  note = {Print},
  owner = {reincke},
  timestamp = {2012.02.20}
}

@MISC{AsfApacheLicense20a,
  author = {{Apache Software Foundation}},
  title = {Apache License, Version 2.0},
  year = {2004},
  shorttitle = {Apache License, 2.0},
  annote = {Orignaltext der Apache-Lizenz. Beschreibt die 'Does and Don'ts'.},
  language = {english},
  note = {FreeWeb/Html},
  owner = {reincke},
  timestamp = {2011.08.31},
  url = {http://www.apache.org/licenses/LICENSE-2.0},
  urldate = {2011-08-31}
}

@ARTICLE{Babcock2006a,
  author = {Charles Babcock},
  title = {Big Test For Open Source GPL},
  journal = {Informationweek},
  year = {2006},
  volume = {17},
  pages = {o.A.},
  shorttitle = {Big Test For Open Source GPL, 2006},
  month = {Dezember},
  annote = {Sehr kurzer Artikel. Behauptet, der bekannte Fall 'Jacobsen v. Katzer'
	sichere nur die Artistic License ab. Für die GPL würde die Free Software
	Foundation unter derselben Interpretation das Recht erhalten, Cisco
	davon abzubringen, eine bestimmte OS Software weiter zu nutzen -
	ein möglicher, großer Test für die GPL.},
  language = {english},
  note = {Copy},
  owner = {reincke},
  timestamp = {2012.03.09}
}

@BOOK{Berry2008a,
  author = {David M. Berry},
  title = {Copy, Rip, Burn},
  address = {London},
  year = {2008},
  shorttitle = {Copy, Rip, Burn, 2008a},
  titleaddon = {The Politics of Copyleft and Open Source},
  publisher = {Pluto Press},
  isbn = {978-0-7453-2414-2},
  annote = {Dies soziologische Buch enthält zumindest eine Hinweise zur Geschichte
	von Open Source - bezogen auf die internen 'Schlachten' ('from software
	to open source?') und deren Diskursformen ('the contestation of code').},
  language = {english},
  note = {Print},
  owner = {reincke},
  timestamp = {2012.02.28}
}

@BOOK{Booth2010a,
  author = {David R. Booth},
  title = {Peer Production and Software. What Mozilla Has To Teach Government},
  address = {Cambridge (Massachusetts) and London (England)},
  year = {2010},
  shorttitle = {Peer Production and Software, 2010},
  series = {The John D. and Catherine T. MacArthur Foundation Reports on Digital
	Media and Learning},
  publisher = {MIT Press},
  isbn = {978-0-262-51461-3},
  annote = {Beschreibt entfernte Aspekte der Kooperation beim Mozilla / Firefox
	Projekt.},
  language = {english},
  note = {Print},
  owner = {reincke},
  timestamp = {2012.03.09}
}

@BOOK{BruHarPicCreFieHen2004a,
  author = {Bernd Brügge and Dietmar Harhoff and Arnold Picot and Oliver Creighton
	and Marina Fiedler and Joachim Henkel},
  title = {Open-Source Software. Eine ökonomische und technische Analyse},
  address = {Berlin u. Heidelberg},
  year = {2004},
  shorttitle = {Open-Source Software, 2004},
  publisher = {Springer},
  isbn = {3-540-20366-4},
  annote = {Möchte eigenem Bekunden nach 'mit den wesentlichen Einflussfaktoren'
	von OSS vertraut machen: es clustert die Lizenzen und liefert neben
	Beispielen und Aussagen zum Entwicklungsprozess auch Aussagen über
	die Beteiligung von Firmen an der Nutzung und Entwicklung von Open
	Source Software. Interessanterweise wird aber die Pflicht, die Firmen
	mit der Nutzung eingehen, nicht wirklich thematisiert.},
  comment = {FaM BRuW 05/QH 500 B889},
  language = {german},
  note = {Print},
  owner = {reincke},
  timestamp = {2011.07.29}
}

@BOOK{Buchtala2007a,
  author = {Rouven Buchtala},
  title = {Determinanten der Open Source Software-Lizenzwahl},
  address = {Frankfurt am Main, Berlin, Bern [... u.a.O.]},
  year = {2007},
  shorttitle = {Determinanten der Open Source Software-Lizenzwahl, 2007},
  titleaddon = {Eine spieltheoretische Analyse},
  number = {12},
  series = {Informationsmanagement und strategische Unternehmensführung)},
  publisher = {Peter Lang},
  isbn = {978-3-631-57114-9},
  annote = {Die Arbeit will ermitteln, welche Faktoren die Wahl einer OS-Lizenz
	beeinflussen. Dazu wird ein spieltheoretischer Ansatz als Kriterium
	gewählt. Bestehende OS-Lizenzen klassifiziert der Autor als 'permissiv',
	'restriktiv' und 'hochrestriktiv'. Diese Unterscheidung erhellt inhaltlich
	die Bedingungen der Lizenzerfüllung. Die Namen der Klassen denkt
	der Autor allerdings aus Sicht einer Firma, die sich möglichst uneingeschränkt
	bedienen will. Dabei entfällt jedoch die Intention der OS-Lizenzgeber,
	gewährte Freiheiten abzusichern.},
  language = {german},
  note = {Print},
  owner = {karsten},
  timestamp = {2010.06.02}
}

@BOOK{Bygott1992,
  author = {David Bygott},
  title = {David Bygott's Gnu Book. A light-hearted look at the Gnu, or Wildebeest},
  address = {Southerton, Harare},
  year = {1992},
  shorttitle = {David Bygott's Gnu Book, 1992},
  titleaddon = {firstly published 1998},
  publisher = {Robert Woollacott},
  isbn = {0-7974-1082-1},
  annote = {'Nur' ein witziges kleines Comic-Buch, das mit der ähnlichen Aussprache
	der Wörter 'GNU' und 'nu' oder 'new' spielt und so den 'Revegnue'
	oder den 'Sgnuker' illustriert.},
  language = {english},
  note = {Print},
  owner = {reincke},
  timestamp = {2011.08.12}
}

@BOOK{CoaBow2004a,
  author = {Ken Coar and Rich Bowen},
  title = {Apache Kochbuch},
  address = {Beijing [... u.a.O.]},
  year = {2004},
  shorttitle = {Apache Kochbuch, 2004},
  titleaddon = {deutsche Übersetzung v. Jochen Wiedmann},
  publisher = {O'Reilly},
  isbn = {3-89721-371-0},
  annote = {Interessant insofern, als die 'Apache License', die den vielfältigen
	Einsatz dieses http-Servers erst ermöglicht hat, in dem Buch nicht
	vorkommt. Die Frage, ob und wann man diese Software nutzen und installieren
	darf, ob und wann welche Module verwendet werden dürfen, wird nicht
	gestellt, geschweige denn beantwortet.},
  language = {german},
  note = {Print},
  owner = {reincke},
  timestamp = {2011.08.04}
}

@MISC{DFSG2013a,
  author = {{Debian}},
  title = {The Debian Free Software Guidelines (DFSG)},
  year = {2013 [Year n.st.]},
  shorttitle = {The Debian Free Software Guidelines, 2013},
  annote = {Enthält neuen Kriterien anhand derer Software als frei klassifiziert
	wird. Diese Kriterien sind in den Debian Social Contract eingebttet
	und in die Open Source Definition eingearbeitet wordem.},
  language = {english},
  note = {FreeWeb/HTML},
  owner = {reincke},
  timestamp = {2012.07.03},
  url = {http://www.debian.org/social_contract#guidelines},
  urldate = {2013-01-22}
}

@BOOK{DeNicolo2010a,
  author = {Christopher {De Nicolò}},
  title = {Open Source Software - Rechtliche Aspekte nach deutschem und italienischem
	Recht. Eine rechtsvergleichende Studie.},
  address = {Regensburg},
  year = {2010},
  shorttitle = {Open Source Software - Rechtliche Aspekte nach deutschem und italienischem
	Recht, 2010},
  titleaddon = {Dissertation},
  publisher = {Universität Regensburg},
  annote = {Untersuchung, in wie weit Open Source Software - trotz europäischer
	Normierung - im italienischen und deutschen Urheberrecht, Vertragsrecht
	und Haftungsrecht je unterschiedlich behandelt wird. Bzgl. der Urheberrechte
	bestehe ein gleichwertiger Schutz, die 'vertragstypologische Einordnung'
	stelle dagegen eine Herausforderung dar. In Deutschland müsse man
	bei Copyleft-Lizenzen von einem Tauschvertrag ausgehen, für die anderen
	OS-Lizenzen von einer Schenkung. Letzteres sei in Italien aber rechtlich
	problematisch. In der Haftungsfrage herrsche wieder Gleichwertigkeit.},
  comment = {Präsenz FaM Bibliothek Recht und Wirtschaft 05/PZ 3400 D278},
  language = {german},
  note = {Print},
  owner = {reincke},
  timestamp = {2011.08.01}
}

@BOOK{Eckl2004a,
  author = {Julian Eckl},
  title = {Die politische Ökonomie der Wissenschaftsgesellschaft. Geistige Eigentumsrechte
	und die Frage des Zugangs zu Ideen},
  address = {Marburg},
  year = {2004},
  shorttitle = {Die politische Ökonomie der Wissenschaftsgesellschaft, 2004},
  publisher = {Tectum Verlag},
  isbn = {3-8288-8735-X},
  annote = {Versucht zu zeigen, dass die Idee des 'Geistigen Eigentums' von Anbeginn
	an politisch umstritten gewesen ist und das Open Source die aktuelle
	'State-of-the-Art'-Position daher zurecht herausfordert. Das Buch
	enthält eine kurze, aber aussagekräftige Zusammenfassung der 'Open-Source'-Geschichte.},
  language = {german},
  note = {Print},
  owner = {reincke},
  timestamp = {2011.10.04}
}

@BOOK{Feig1996a,
  author = {Michael Feig},
  title = {Einführung in GNU},
  address = {München u. Wien},
  year = {1996},
  shorttitle = {Einführung in GNU, 1996},
  series = {Unix easy},
  publisher = {Carl Hanser Verlag},
  isbn = {3-446-18311-6},
  annote = {Ist auf das GNU-Projekt als eine Sammlung von einzelnen freien Tools
	ausgerichtet, die ein freies Unix konstituieren sollen. Die Lizenzfrage
	und die Philosophie werden jedoch nur sehr grob in einem Absatz abgehandelt.
	Dafür beleuchtet diese ältere Buch die einzelnen, meist in einer
	Shell ablaufenden Applikationen sehr detailliert. Es ist sozusagen
	ein praktisches Handbuch für die älteren 'Anwendungsprogramme von
	GNU'.},
  comment = {FaM Bibliothek Recht und Wirtschaft 05/ST 261 U61 F297},
  language = {german},
  note = {Print},
  owner = {reincke},
  timestamp = {2011.08.01}
}

@BOOK{Fogel2006a,
  author = {Karl Fogel},
  title = {Producing Open Source Software},
  address = {Beijing, Cambridge, Köln [...]},
  year = {2006},
  shorttitle = {Producing Open Source Software, 2006},
  titleaddon = {How to Run a Successful Free Software Project},
  publisher = {O'Reilly},
  isbn = {978-0-596-00759-1},
  annote = {Bekanntes Englisch sprachiges Standardwerk. Beschreibt in erster
	Linie das Doing der eigentlichen Entwicklung. Linzenzfragen werden
	in einem kurzen Kapitel abgehandelt. Enthält dort eine sehr saubere
	Abgrenzung der Begriffe Free Software, Open Source Software, FLOSS
	etc. Behandelt auch das Problem der Lizenzkompatibilität.},
  eid = {ISBN: 978-0-596-00759-1},
  language = {english},
  note = {Print},
  owner = {reincke},
  timestamp = {2011.05.17}
}

@BOOK{Grassmuck2002a,
  author = {Volker Grassmuck},
  title = {Freie Software. Zwischen Privat- und Gemeineigentum},
  address = {Bonn},
  year = {2002},
  shorttitle = {Freie Software, 2002},
  titleaddon = {Themen und Materialien},
  publisher = {Bundeszentrale für politische Bildung},
  isbn = {3-89331-432-6},
  annote = {Deutsches Standardwerk, entstanden zu einer Zeit, als Open Source
	noch nicht en vogue war. Obwohl Art und Ausrichtung der Lizenzen
	mittlerweile stark gewachsen sind, bietet das Buch immer noch einen
	systematischen Leitfaden.},
  language = {german},
  note = {Print},
  owner = {reincke},
  timestamp = {2011.03.16}
}

@BOOK{GuiOvd2006a,
  author = {Lucie Guibault and Ot van Daalen},
  title = {Unravelling the Myth around Open Source Licenses. An Anaysis from
	A Dutch and European Law Perspective},
  address = {The Hague},
  year = {2006},
  shorttitle = {Unravelling the Myth around Open Source Licenses, 2006},
  number = {8},
  series = {IT \& Law},
  publisher = {T. M. C. Asser Press},
  isbn = {978-90-6704-214-7},
  annote = {Beschreibt die Open Source Idea aus dem Blickwinkel des holländischen
	Rechtssystem. Es endet mit 5 Empfehlungen, die der OS Lizenzierung
	zu mehr Klarheit verhelfen sollen. Abgesehen vom Titel wird der Mythos
	von Open Source jedoch nicht explizit näher beleuchtet.},
  language = {english},
  note = {Print},
  owner = {reincke},
  timestamp = {2012.05.17}
}

@BOOK{Heap1994a,
  author = {Nicholas Heap},
  title = {OSI-Referenzmodell ohne Geheimnis},
  address = {Hannover},
  year = {1994},
  shorttitle = {OSI-Referenzmodell ohne Geheimnis, 1994},
  titleaddon = {[aus dem Englischen] übers. v. G \& U, Flensburg},
  publisher = {Heise},
  isbn = {3-88229-045-5},
  annote = {OSI referenziert zumeist nicht die 'Open Source Initiative', sondern
	das 'Open Systems Interconnection Referenzmodell'. Hier ein älteres
	deutschsprachiges Werk, das 'OSI' als Netzwerkschichtung erläutert.},
  language = {german},
  note = {Print},
  owner = {reincke},
  timestamp = {2011.08.04}
}

@ELECTRONIC{HofPfeWal2010a,
  shorttitle = {Neue Synergien zwischen Schule und Kiez in Gropiusstadt, 2010},
  author = {Susanne Hofmann and Sven Pfeiffer and Urs Walter},
  year = {2010},
  title = {Open Source School},
  titleaddon = {Neue Synergien zwischen Schule und Kiez in Gropiusstadt. Architektur
	als sozialer Katalysator},
  address = {Berlin},
  annote = {Bietet trotz verführerischem Titel nichts, was zum Thema 'Open Source
	Software' gehören würde: es geht um eine spezielle Art der Architekturvermittlung.},
  language = {german},
  note = {FreeWeb/PDF},
  owner = {reincke},
  timestamp = {2011.06.29},
  url = {http:// opus. kobv. de/ tuberlin/ volltexte/ 2010/ 2841/ pdf/ 9783798322738_content.pdf}
}

@MISC{ifross2011a,
  author = {ifross},
  title = {Lizenz-Center},
  year = {2011},
  shorttitle = {ifross Lizenz-Center, 2011},
  annote = {Listet mehr Open-Source-LIzenzen auf als das OSI-Institut selbst.
	Sie werden eingeteilt in solche ohne Copyleft-Effekt, in solche mit
	strengem Copyleft-Effekt und in solche mit begrenztem Copyleft-Effekt,
	was eine der durchdachtesten Darstellung überhaupt ist.},
  language = {german},
  note = {FreeWeb/HTML},
  owner = {reincke},
  timestamp = {2011.09.05},
  url = {http://www.ifross.org/lizenz-center},
  urldate = {2011-09-05}
}

@MISC{ifross2011b,
  author = {ifross},
  title = {Ziele, Aufgaben, Geschichte},
  year = {2011},
  shorttitle = {Ziele, Aufgaben, Geschichte, 2011},
  annote = {Beschreibt Ziele und Geschichte des 'Instituts für Rechtsfragen der
	Freien und Open Source Software': es wurde 2000 als Privatinstitut
	gegründet und soll das Phänomen 'Freie Software' aus rechtswissenschaftlicher
	Sicht begleiten.},
  language = {german},
  note = {FreeWeb/HTML},
  owner = {reincke},
  timestamp = {2011.09.05},
  url = {http://www.ifross.org/node/16},
  urldate = {2011-09-05}
}

@MISC{ifross2011c,
  author = {ifross},
  title = {FAQ - Häufig gestellte Fragen},
  year = {2011},
  shorttitle = {FAQ, 2011},
  annote = {Diese Seite präsentiert Kernaussagen zum Thema 'Open Source', und
	zwar in Form einer FAQ-Liste.},
  language = {german},
  note = {FreeWeb/HTML},
  owner = {reincke},
  timestamp = {2011.09.05},
  url = {http://www.ifross.org/faq-haeufig-gestellte-fragen},
  urldate = {2011-09-05}
}

@BOOK{ifross2005a,
  author = {ifross and Till Jaeger and Olaf Koglin and Till Kreutzer and Axel
	Metzger and Carsten Schulz},
  title = {Die GPL kommentiert und erklärt},
  address = {Beijing, Cambridge, Farnham [etc ..]},
  year = {2005},
  shorttitle = {Die GPL kommentiert und erklärt, 2005},
  publisher = {O'Reilly},
  isbn = {3-89721-389-3},
  annote = {Erläutert die jurstischen Implikationen und die Bedeutung der GPL
	- Abschnitt für Abschnitt und einschließlich der Bedeutung des Begriffs
	'abgeleitetes Werk'},
  language = {german},
  note = {Print},
  owner = {reincke},
  timestamp = {2012.02.28}
}

@BOOK{Imhorst2004a,
  author = {Christian Imhorst},
  title = {Die Anarchie der Hacker. Richard Stallman und die Freie-Software-Bewegung},
  address = {Marburg},
  year = {2004},
  shorttitle = {Die Anarchie der Hacker, 2004},
  publisher = {Tectum Verlag},
  isbn = {3-8288-8769-4},
  annote = {Versucht - etwas bemüht - die Geschichte von Open Source als eine
	Folge der Anarchie amerikanischer Bauart zu erzählen und berührt
	dabei die beiden Stränge: den freien Personalcomputer - später monopolisiert
	durch Mikrosoft - und die universitäre Tradition der freien Zusammenarbeit
	und des freien Austausches.},
  language = {german},
  note = {Print},
  owner = {reincke},
  timestamp = {2012.02.20}
}

@BOOK{JaeMet2011a,
  author = {Till Jaeger and Axel Metzger},
  title = {Open Source Software. Rechtliche Rahmenbedingungen der Freien Software},
  address = {München},
  year = {2011},
  shorttitle = {Open Source Software. Rechtliche Rahmenbedingungen der Freien Software,
	2011},
  edition = {3},
  publisher = {Verlag C.H. Beck},
  annote = {Die 3. aktuelle Ausgabe des wichtigsten deutschsprachigen Standardwerks
	zum Thema 'Open Source Lizenzen': Behält die 'bewährte Kapitelstruktur'
	bei, listet aber neue Lizenzenh auf und nebst vielem anderem auvh
	auf die Lizenzkombination ein. Ergo findet man erneut zu Open Source
	Lizenzen die Rechte und Pflichten der Softwarenutzer - wiederum nur
	leider eben nicht in Form abarbeitbarer Listen und auch nicht unter
	Berücksichtigung der verschiedenen Usecases, wie sie die Softwareentwicklung
	kennzeichnen. Das scheidet der Qualität dieses unumgehbaren Standardwerks
	nicht!},
  language = {german},
  note = {Print},
  owner = {reincke},
  timestamp = {2011.07.27}
}

@BOOK{JaeMet2006a,
  author = {Till Jaeger and Axel Metzger},
  title = {Open Source Software. Rechtliche Rahmenbedingungen der Freien Software},
  address = {München},
  year = {2006},
  shorttitle = {Open Source Software. Rechtliche Rahmenbedingungen der Freien Software,
	2006},
  edition = {2},
  publisher = {Verlag C.H. Beck},
  isbn = {3406538037},
  annote = {Die 2. Ausgabe des wichtigsten deutschsprachigen Standardwerks zum
	Thema 'Open Source Lizenzen': Wie ifross unterteilt es Lizenzen jetzt
	als solche mit 'strenger Copyleft Klausel', solche mit 'beschränkter
	Copyleft-Klausel' und solche ohne 'Copyleft-Klausel'. Neben anderen
	Aspekten diskutiert das Buch nun die Durchsetzung von Open Source
	Lizenzen und die Wechselwirkungen zum AGB Recht. Und erneut beschreibt
	es bzgl. der wichtigsten Open Source Lizenzen Rechte und Pflichten
	der Softwarenutzer - wiederum nur leider eben nicht in Form abarbeitbarer
	Listen und auch nicht unter Berücksichtigung der verschiedenen Usecases,
	wie sie die Softwareentwicklung kennzeichnen. Allerdings bleibt es
	natürlich ein unumgehbares Standardwerk!},
  language = {german},
  note = {Print},
  owner = {reincke},
  timestamp = {2011.07.27}
}

@BOOK{JaeMet2002a,
  author = {Till Jaeger and Axel Metzger},
  title = {Open Source Software. Rechtliche Rahmenbedingungen der Freien Software},
  address = {München},
  year = {2002},
  shorttitle = {Open Source Software. Rechtliche Rahmenbedingungen der Freien Software,
	2002},
  edition = {1},
  publisher = {Verlag C.H. Beck},
  isbn = {3406484026},
  annote = {Die 1. Ausgabe des wichtigsten deutschsprachigen Standardwerks zum
	Thema 'Open Source Lizenzen'; es behandelt wichtige Aspekte wie Haftung,
	Patente oder Marken. Und bzgl. jeder aufgelisteten Lizenz oder jedes
	erwähnten Lizenzclusters beschreibt es Rechte und Pflichten der Softwarenutzer
	- nur leider eben nicht in Form abarbeitbarer Listen und auch nicht
	unter Berücksichtigung der verschiedenen Usecases, wie sie die Softwareentwicklung
	kennzeichnen. Und trotzdem: es ist ein unumgehbares Standardwerk,
	zumindest in seiner letzten Ausgabe von 2011.},
  language = {german},
  note = {Print},
  owner = {reincke},
  timestamp = {2011.07.27}
}

@BOOK{Kaes2008a,
  author = {Simone Käs},
  title = {Rethinking industry practice. The emergence of openness in the embedded
	component industry},
  address = {München},
  year = {2008},
  shorttitle = {Rethinking industry practice; The emergence of openness, 2008},
  publisher = {Pro BUSINESS},
  isbn = {978-3-86805-256-5},
  annote = {Untersucht den Wandel hin zur Offenheit in der Softwareentwicklung
	über Interviews innerhalb von 'Embedded-Linux'-Firmen. Das Ergebnis
	ist, dass die Offenheit kundengetrieben sei und zugleich einen Lernprozess
	innerhalb der Firmen bedinge. Das Buch enthält eine kurze, aber präzise
	Darstellung dessen, was OSS auch aus Lizenzsicht ist; eine systematische
	Darstellung der eingegangenen Verpflichtungen liefert es nicht.},
  comment = {FaM Bibliothek Recht und Wirtschaft 05/QP 210 K11},
  language = {english},
  note = {Print},
  owner = {reincke},
  timestamp = {2011.08.01}
}

@BOOK{Kersken2009a,
  author = {Sasche Kersken},
  title = {Apache 2.2. Das umfassende Handbuch},
  address = {Bonn},
  year = {2009},
  shorttitle = {Apache 2.2 Handbuch, 2009},
  titleaddon = {3., aktualisierte u. erw. Aufl.},
  publisher = {Galileo Press},
  isbn = {978-8362-1325-7},
  annote = {900+x Seiten starkes Handbuch mit einem 2 seitigen Abschnitt zu Geschichte
	und Inhalt der Apache Lizenz.},
  language = {german},
  note = {Print},
  owner = {reincke},
  timestamp = {2011.08.31}
}

@BOOK{Koglin2007a,
  author = {Olaf Koglin},
  title = {Opensourcerecht. Die urheber- und schuldrechtlichen Beziehungen zwischen
	Lizenzgeber und Lizenznehmer bei Open Source Software am Beispiel
	der General Public License (GPL)},
  address = {Frankfurt am Main},
  year = {2007},
  shorttitle = {Opensourcerecht, 2007},
  number = {31},
  series = {Schriften zum Wirtschafts- und Medienrecht, Steuerrecht und Zivilprozeßrecht},
  publisher = {Peter Lang},
  isbn = {978-3-631-56308-3},
  annote = {Sehr gründliche Analyse der Gültigkeit und des Umfangs der GPL bezogen
	auf das allgemeine deutsche Recht, das Urheberrecht und das Vertragsrecht.
	Behandelt zudem detailliert und facettenreich die einzelnen GPL Bestimmung.
	Andere Open Source Lizenzen werden jedoch nicht in derselben Art
	behandelt.},
  language = {german},
  note = {Print},
  owner = {reincke},
  timestamp = {2011.08.12}
}

@BOOK{Kugler2005a,
  author = {Petra Kugler},
  title = {Coordinating Innovation: Evidence from Open Source Development},
  address = {St. Gallen},
  year = {2005},
  shorttitle = {Coordinating Innovation: Evidence from Open Source Development, 2005},
  titleaddon = {Dissertation},
  publisher = {University of. St. Gallen},
  annote = {Behandelt wird die Frage, wie sich informelle Organizationen samt
	ihrer Hierarchien etablieren. Open Source Communities werden als
	Beispiele genommen. Grob gesagt etablieren sich ihrer Strukturen
	auf der Basis von Themen- und Projektwissen. Open Source Lizenzen
	werden als Methode genommen, die den freien Austausch von Code erst
	ermöglichen. Wie sie konkret erfüllt werden, ist nicht Thema des
	Buches.},
  language = {english},
  note = {Print},
  owner = {reincke},
  timestamp = {2011.08.04}
}

@ARTICLE{McAllister2003a,
  author = {Neil McAllister},
  title = {Licence to Profit [. Hybrid Open Source Licensing]},
  journal = {New Architect and Web Techniques (www.newarchitectmag.com)},
  year = {2003},
  volume = {8},
  pages = {o.A.},
  shorttitle = {Licence to Profit, 2003},
  annote = {Sehr kurzer Artikel. Beschreibt allerdings auch, wie die Firma 'Mysql
	AB' sihre Dualizenzierung absichert: Sie lässt die Kontributoren
	das Copyright an ihren Modifikationen an Mysql AB übertragen. Damit
	erhält die Firma implizit auch das Recht, das Ergebnis unter jeder
	Lizenz zu veröffentlichen, die Mysql AB für richtig hält.},
  language = {english},
  note = {Copy},
  owner = {reincke},
  timestamp = {2012.03.09}
}

@BOOK{Moody2001a,
  author = {Glyn Moody},
  title = {Die Software-Rebellen. Die Erfolgsstory von Linus Torvalds und Linux},
  address = {Landsberg am Lech},
  year = {2001},
  shorttitle = {Die Software-Rebellen, 2001},
  titleaddon = {aus dem Amerikanischen übers. v. Annemarie Pumpering; Amerikanische
	Ausgabe von aus dem Jahr 2000},
  publisher = {verlag moderne industrie},
  isbn = {3-478-38730-2},
  annote = {Wenn jemand nur ein Buch über 'Open Source' lesen möchte, geben Sie
	ihm dies: es erzählt - von nahezu allen wichtigen Aspekten.},
  language = {german},
  note = {Print},
  owner = {reincke},
  timestamp = {2011.09.09}
}

@BOOK{Mundhenke2007a,
  author = {Jens Mundhenke},
  title = {Wettbewerbswirkungen von Open-Source-Software und offenen Standards
	auf Softwaremärkten},
  address = {Berlin, Heidelberg u. New York},
  year = {2007},
  shorttitle = {Wettbewerbswirkungen von Open-Source-Software und offenen Standards
	auf Softwaremärkten, 2007},
  number = {338},
  series = {Kieler Studien},
  publisher = {Springer},
  isbn = {978-540-71415-6},
  annote = {Fragt, warum und wie Open Source Software erfolgreich im Markt agiert.
	Eine Antwort sei, dass OSS den Wettbewerbsdruck durch die blosse
	Existenz einer Alternative erhöht. Zur Analyse der Frage folgt das
	Buch der 'natürlichen' thematischen Struktur: es erläutert das Konzept
	Open Source, klassiziert die Lizenzen in Copyleft-, Noncopyleft-,
	Public Domain- und proprietäre Lizenzen und skizziert die Geschichte
	von Open Source.},
  language = {german},
  note = {Print},
  owner = {reincke},
  timestamp = {2011.09.29}
}

@MISC{Netcraft2011a,
  author = {Netcraft},
  title = {August 2011 Web Server Survey},
  year = {2011},
  shorttitle = {Web Server Survey, 08/2011},
  annote = {Monatlich veröffentliche Statistik, die Webpräsenzen und die auslieferenden
	Webserver zählt. Demnach ist der Apache-Webserver seit 1996 die dafür
	am meisten genutzte Software. Und aktuell wird sie mehr als doppelt
	so oft verwendet, wie alle anderen zusammen.},
  language = {english},
  note = {FreeWeb/Html},
  owner = {reincke},
  timestamp = {2011.08.31},
  url = {http://news.netcraft.com/archives/2011/08/05/august-2011-web-server-survey-3.html},
  urldate = {2011-08-31}
}

@BOOK{Oberhem2008a,
  author = {Carolina Oberhem},
  title = {Vertrags- und Haftungsfragen beim Vertrieb von Open Source Software},
  address = {Hamburg},
  year = {2008},
  shorttitle = {Vertrags- und Haftungsfragen beim Vertrieb von Open Source Software,
	2008},
  titleaddon = {Dissertation},
  number = {50},
  series = {Recht der Neuen Medien},
  publisher = {Verlag Dr. Kova\v{c}},
  isbn = {978-3-8300-4075-0},
  annote = {Zielt auf die Klärung der Haftung bei der Weitergabe von GPL Software.
	Das bedarf der Erörterung, da der Gewährleistungsausschluss in der
	GPL in Deutschland nichtig ist. Damit greift ersatzweise normales
	Recht, hier das der Schenkung. Der privaten Distributor oder Urheber
	haftet demnach nur bei vorsätzlichem oder grob fahrlässigen Verhalten,
	z.B. bei arglistigem Verschweigen von Schadroutinen. Der professionelle
	Distributor muss darüber hinaus Programme per Virenscanner auf Schadroutinen
	überprüfen. Davon unabhängig zu bewerten, sind seine Zusatzleistungen.
	Neben AGB-haftigkeit der GPL und des Vertragstypus wird auch detailliert
	die Open-Source-Begrifflichkeit verhandelt.},
  comment = {[Präsenz FaM Bibliothek Recht und Wirtschaft 05/PZ 3300 012]},
  language = {german},
  note = {Print},
  owner = {reincke},
  timestamp = {2011.08.01}
}

<<<<<<< HEAD
@MISC{OSI2013b,
  author = {{Open Source Initiative}},
  title = {Open Source Licenses by Category},
  year = {2013 [Year n.st]},
  shorttitle = {The Open Source Licenses by Category, 2013},
  annote = {This page categorizes the approved Open Source Licenses},
  language = {english},
  note = {FreeWeb},
  owner = {reincke},
  timestamp = {2013.01.22},
  url = {http://opensource.org/licenses/category},
  urldate = {2013-01-29}
}

=======
>>>>>>> 010db0de
@MISC{OSI2012b,
  author = {{Open Source Initiative}},
  title = {The Open Source Licenses, alphabetically sorted},
  year = {2012 [Year n.st]},
  shorttitle = {The Open Source Licenses, 2012},
  annote = {Listet die 10 Kriterien auf, die Lizenzen erfüllen müssen, so sie
	Open Source Lizenzen sein wollen.},
  language = {english},
  note = {FreeWeb},
  owner = {reincke},
  timestamp = {2013.01.22},
  url = {http://opensource.org/licenses/alphabetical},
  urldate = {2013-01-22}
}

@MISC{OSI2012c,
  author = {{Open Source Initiative}},
  title = {The Open Source Initiative},
  year = {2012 [Year n.st]},
  shorttitle = {The Open Source Initiative, 2012},
  annote = {Beschreibt die Open Source Initiative, ihre Ziele und Zwecke.},
  language = {english},
  note = {FreeWeb},
  owner = {reincke},
  timestamp = {2012.06.21},
  url = {http://www.opensource.org/about/},
  urldate = {2013-01-22}
}

@MISC{OSI2012d,
  author = {{Open Source Initiative}},
  title = {The [OSI] Licence Review Process},
  year = {2012 [Year n.st]},
  shorttitle = {The [OSI] Licence Review Process, 2012},
  annote = {Spezifiziert den Prozess der OSI, über den sie Lizenzen offiziell
	als Open Source Lizenzen bestätigt.},
  language = {english},
  note = {FreeWeb},
  owner = {reincke},
  timestamp = {2013.01.22},
  url = {http://www.opensource.org/approval},
  urldate = {2013-01-22}
}

<<<<<<< HEAD
@MISC{OSI2013a,
  author = {{Open Source Initiative}},
  title = {OSI Mailing List. License-discuss. Draft of new OSI licenses landing
	page},
  year = {2012 [Year n.st.]},
  shorttitle = {OSI License-discuss, new OSI licenses landing page, 2012},
  annote = {Thread discussing a new license taxononmy.},
  language = {english},
  note = {FreeWeb/HTML},
  owner = {reincke},
  timestamp = {2012.07.03},
  url = {http://projects.opensource.org/pipermail/license-discuss/2012-April/000332.html},
  urldate = {2013-01-29}
}

=======
>>>>>>> 010db0de
@MISC{BsdLicense2Clause,
  author = {{Open Source Initiative}},
  title = {The BSD 2-Clause License},
  year = {2012 [Jahr o.A.]},
  shorttitle = {The BSD 2-Clause License, 2012},
  annote = {Die aktuellste BSD Lizenz, die auch als 2 Klausel BSD Lizenz bekannt
	ist.},
  language = {english},
  note = {FreeWeb/HTML},
  owner = {reincke},
  timestamp = {2012.07.03},
  url = {http://www.opensource.org/licenses/BSD-2-Clause},
  urldate = {2012-07-03}
}

@MISC{BsdLicense3Clause,
  author = {{Open Source Initiative}},
  title = {The BSD 3-Clause License},
  year = {2012 [Jahr o.A.]},
  shorttitle = {The BSD 3-Clause License, 2012},
  annote = {Die ältere BSD Lizenz, die auch als 3 Klausel BSD Lizenz bekannt
	ist.},
  language = {english},
  note = {FreeWeb/HTML},
  owner = {reincke},
  timestamp = {2012.07.03},
  url = {http://www.opensource.org/licenses/BSD-3-Clause},
  urldate = {2012-07-04}
}

@MISC{MitLicense2012a,
  author = {{Open Source Initiative}},
  title = {The MIT License},
  year = {2012 [Jahr o.A.]},
  shorttitle = {The MIT License, 2012},
  annote = {Die MIT Lizenz, die wohl freieste Open Source Lizenz},
  language = {english},
  note = {FreeWeb/HTML},
  owner = {reincke},
  timestamp = {2012.07.03},
  url = {http://opensource.org/licenses/mit-license.php},
  urldate = {2012-08-24}
}

@MISC{OSI2012a,
  author = {{Open Source Initiative}},
  title = {The Open Source Definition},
  year = {2012 [Jahr o.A.]},
  shorttitle = {The Open Source Definition, 2012},
  annote = {Diese Seite listet die 10 Regeln auf, die zusammen bestimmen, wann
	eine bestimmte Lizenz als Open Source Lizenz klassifiziert werden
	kann. Sie präsentiert die Open Source Definition. Das bedeutet auch,
	dass Software tatsächlich nur dann Open Source Software ist, wenn
	ihre Lizenz als Open Source Lizenz durch die Open Source Initiative
	bestätigt worden ist.},
  language = {english},
  note = {FreeWeb},
  owner = {reincke},
  timestamp = {2012.06.21},
  url = {http://www.opensource.org/docs/osd},
  urldate = {2012-06-21}
}

@BOOK{Phillips2009a,
  author = {Douglas E. Phillips},
  title = {The Software License Unveiled. How Legislation by License Controls
	Software Access},
  address = {Oxford, New York, Auckland [etc. ...]},
  year = {2009},
  shorttitle = {The Software License Unveiled, 2009},
  publisher = {Oxford University Press},
  isbn = {978-0-19-534187-4},
  annote = {Stellt die proprietären Lizenzen den Freien oder Open Source Alternativen
	gegenüber. Das Fazit ist mutig: Proprietär lizenzierte Software sei
	Nutzbarkeits orientiert (und vernachlässige die Nutzungsrechte).
	Open Source Software dagegen sei Entwickler orientiert (und vernachlässige
	die Nutzbarkeit).},
  owner = {reincke},
  timestamp = {2012.02.28}
}

@BOOK{RenVetRexKet2005a,
  author = {Thomas Renner and Michael Vetter and Sascha Rex and Holger Kett},
  title = {Open Source Software. Einsatzpotentiale und Wirtschaftlichkeit},
  address = {Stuttgart},
  year = {2005},
  shorttitle = {Open Source Software. Einsatzpotentiale und Wirtschaftlichkeit, 2005},
  titleaddon = {eine Studien der Fraunhofer Gesellschaft},
  publisher = {Fraunhofer IRB Verlag},
  isbn = {3-8167-7008-8},
  annote = {Diskutiert Einsatzpotentiale von OSS und offeriert eine Methodik,
	die Wirtschaftlichkeit ihres Einsatzes zu berechnen. Liefert eine
	gute Begriffssystematik und einen Softwareüberblick. Die Berechnung
	der Wirtschaftlichkeit beschränkt sich bei den Client-Rechnern auf
	eine Migration von MS-Office nach Open-Office. Pikant sind zudem
	die auf Interviews beruhenden Einschätzungen zu Vor- und Nachteilen
	von OSS. Auffallend ist auch, dass die Lizenzerfüllung nicht thematisiert
	wird, obwohl hervorgehoben wird, dass OSS gerade nicht frei von Lizenzbedingungen
	sei.},
  comment = {FaM :: UB :: Q 88.061.24},
  language = {german},
  note = {Print},
  owner = {reincke},
  timestamp = {2011.08.09}
}

@BOOK{Rose1990a,
  author = {Marshall T. Rose},
  title = {The Open Book, A Practical Perspective on OSI},
  address = {Englewood Cliffs NJ},
  year = {1990},
  shorttitle = {The Open Book, 1990},
  publisher = {Prentice Hall},
  isbn = {0-13-643016-3},
  annote = {OSI referenziert zumeist nicht die 'Open Source Initiative', sondern
	das 'Open Systems Interconnection Referenzmodell'. Hier ein älteres
	Englisch-sprachiges Werk, das 'OSI' als Netzwerkschichtung erläutert.},
  language = {english},
  note = {Print},
  owner = {reincke},
  timestamp = {2011.08.04}
}

@BOOK{Rosen2005a,
  author = {Lawrence Rosen},
  title = {Open Source Licensing. Software Freedom and Intellectual Property
	Law},
  address = {Upper Saddle River, New Jersey},
  year = {2005},
  shorttitle = {Open Source Licensing, 2005},
  publisher = {Prentice Hall PTr},
  isbn = {0-13-148787-6},
  annote = {Well-conceived book which discusses different aspects by contrasting
	the Academic Licenses (also known as permissive Open Source Licenses)
	and the Reciprocal Licenses (also known as copylefted Open Source
	Licenses). But one has to be careful: to define the opposite of ASL
	and OSL by the opposite of recirpocal and not reciprocal licenses
	does not match the set of OSL in the sense of the OSI.},
  owner = {reincke},
  timestamp = {2013.01.29}
}

@BOOK{Sebald2008a,
  author = {Gerd Sebald},
  title = {Offene Wissensökonomie. Analysen zur Wissenssoziologie der Free/Open
	Source Softwareentwicklung},
  address = {Wiesbaden},
  year = {2008},
  shorttitle = {Offene Wissensökonomie, 2008},
  titleaddon = {Dissertation},
  publisher = {VS Verlag für Sozialwissenschaften},
  isbn = {978-3-531-15705-4},
  annote = {Vom praktischen Standpunkt aus ein etwas abgehobenes soziologisches
	Buch: Es versucht die Bedingungen zur Möglichkeit zu ermitteln, dass
	sich eine offene Wissensökonomie in einer kapitalistischen Umgebung
	etablieren kann. OS scheint auf GPL reduziert zu sein. Lizenzfragen
	werden auf 3 Seiten verhandelt. Allerdings skizziert das Buch die
	Genese der Idee von 'Freier Software' erfolgreich. Und es unterstreicht,
	dass die Vorläuferform der GPL - die emacs-Lizenz - noch gefordert
	hatte, alle Veränderungen öffentlich zu machen, also auch die privatesten,
	wohingegen die GPL diesen Anspruch später aufgegeben hat.},
  language = {german},
  note = {Print u. BibWeb/PDF},
  owner = {reincke},
  timestamp = {2011.08.02}
}

@BOOK{Spindler2004a,
  author = {Gerald Spindler},
  title = {Rechtsfragen bei Open Source Software},
  address = {Köln},
  year = {2004},
  shorttitle = {Rechtsfragen bei Open Source Software, 2004},
  editor = {Gerald Spindler},
  publisher = {Verlag Dr. Otto Schmidt KG},
  isbn = {3-504-56080-0},
  annote = {Basiert auf einem Rechtsgutachten. Die meisten Kapitel stammen von
	Spindler selbst und behandeln die Typen von Open Source Lizenzen,
	das Urheberrecht, das Vertragsrecht und das Haftungsrecht. Am Ende
	wird zudem ein Exkurs zum Thema BSD- und Mozilla-Lizenzen angeboten.
	In allen Fällen wird juristisch detailliert analysiert und diskutiert.},
  language = {german},
  note = {Print},
  owner = {reincke},
  timestamp = {2011.08.12}
}

@BOOK{Splittgerber2005a,
  author = {Andrea Splittgerber},
  title = {Lizenzen und Open Source rechtlicht einwandfrei nutzen. Eine klare
	Darstellung der Lizenzierung, Nutzungsrechtseinräumung und deren
	Auswirkung auf Vertragsgestaltung},
  address = {Kissing},
  year = {2005},
  shorttitle = {Lizenzen und Open Source rechtlicht einwandfrei nutzen, 2005},
  editor = {Georg F. Schröder},
  publisher = {Weka Media},
  isbn = {3-8245-1286-3},
  annote = {Die klare Darstellung bezieht sich allenfalls auf 'Lizenzen klassischer'
	Software. Ansonsten kommentiert das Buch auf eher wenigen Seiten
	nur die GPL.},
  language = {german},
  note = {Print},
  owner = {reincke},
  timestamp = {2012.03.09}
}

@BOOK{StaGay2002a,
  author = {Richard M. Stallman},
  title = {Free Software, Free Society: Selected Essays of Richard M. Stallman},
  address = {Boston, MA USA},
  year = {2002},
  shorttitle = {Free Software, Free Society: Selected Essays, 2002},
  titleaddon = {[with an] Introduction by Lawrence Lessig},
  booktitle = {Free Software, Free Society: Selected Essays of Richard M. Stallman},
  editor = {Joshua Gay},
  publisher = {GNU Press},
  isbn = {1-882114-98-1},
  annote = {Eine Sammlung jener wichtigen Artikel, mit denen RMS die GNU-Philosophie
	etabliert hat.},
  language = {english},
  note = {Print},
  owner = {reincke},
  timestamp = {2011.10.12}
}

@BOOK{Suchomski2011a,
  author = {Bernd Suchomski},
  title = {Proprietäres Patentrecht beim Einsatz von Open Source Software. Eine
	rechtliche Analyse aus unternehmerischer Sicht},
  address = {Bonn},
  year = {2011},
  shorttitle = {Proprietäres Patentrecht beim Einsatz von Open Source Software, 2011},
  number = {3},
  series = {Medien Internet und Recht},
  publisher = {Tgramedia},
  isbn = {978-3-941192-03-4},
  annote = {Der Autor analysiert, in welchem Sinne man Patente auf der Basis
	von Open Source Software 'gewinnt' resp. 'verliert': Patente können
	in Deutschland auch aus Open Source Software heraus angemeldet werden,
	ihre Erteilung kann über den Verweis auf OS Software kaum verhindert
	werden. Allerdings erteilt jede Firma bei der Weitergabe der Software
	ein Nutzungsrecht auch an den Patenten: bei OSS ohne Copyleft-Klausel
	implizit über das Einräumen der Nutzungsrechte, bei Software mit
	Copyleft-Klauseln indirekt über die Pflicht zur Freigabe der Veränderungen
	- und bei OSS mit Patentklauseln das alles explizit.},
  language = {german},
  note = {Print},
  owner = {reincke},
  timestamp = {2012.02.21}
}

@BOOK{Taubert2006a,
  author = {Niels C. Taubert},
  title = {Produktive Anarchie?},
  address = {Bielefeld},
  year = {2006},
  shorttitle = {Produktive Anarchie, 2006},
  titleaddon = {Netzwerke freier Softwareentwicklung},
  series = {Science Studies},
  publisher = {transcript},
  isbn = {3-89942-418-2},
  annote = {Geht als soziologisches Werk der Frage nach, in welchem Sinne die
	Idee von 'Open Source' resp. 'Freier Software' auch deren Erarbeitungsstil
	beeinflusst. Grob gesagt, muss dann die Integration heterogener Aspekte
	eher über Argumentationen und Kompromisse erfolgen, als durch normative
	Zielvorgaben.},
  language = {german},
  note = {Print},
  owner = {reincke},
  timestamp = {2011.07.01}
}

@BOOK{Viesel2006a,
  author = {Edward Viesel},
  title = {Freiheit statt Freibier. Geschichte und Praxis der freien digitalen
	Welt - mit einer Einführung in Linux},
  address = {Münster},
  year = {2006},
  shorttitle = {Freiheit statt Freibier. Geschichte und Praxis der freien digitalen
	Welt. 2006},
  publisher = {Unrast-Verlag},
  isbn = {3-897771-450-7},
  annote = {Die zweite Häfte des Buches führt allgemein in GNU/Linux ein, ein
	weiteres Viertel in DRM, Formate und verwandte kollaborative Projekte.
	Und das erste Viertel skizziert die Geschichte von Open Source und
	die Idee einiger OS Lizenzen, durchaus mit interessanten, wenn auch
	nicht im einzelnen belegten Details.},
  language = {german},
  note = {Print},
  owner = {reincke},
  timestamp = {2011.10.07}
}

@BOOK{Widmer2003a,
  author = {Mike J. Widmer},
  title = {Open Source Software - Urheberrechtliche Aspekte freier Software},
  address = {Bern},
  year = {2003},
  shorttitle = {Open Source Software - Urheberrechtliche Aspekte freier Software,
	2003},
  titleaddon = {Dissertation},
  publisher = {Stämpfli Verlag},
  annote = {Spezifiziert sehr kompetent nebst Open Source Begriffen auch die
	Open Source Geschichte. Grenzt kurz 'Non Copyleft Lizenzen' und 'Copyleft
	Lizenzen' gegen Formen der propritären resp. kommerziellen Software
	etc. ab. Analysiert sodann - von der Systematik her - die Beziehungen
	von Open Source Software und (schweizer) Urheberrecht und - von der
	Paragrafenabfolge her - die Beziehungen zwischen GPL und (schweizer)
	Urheberrecht.},
  comment = {[Präsenz FaM Bibliothek Recht und Wirtschaft 05/PU 2670 W641]},
  language = {german},
  note = {Print},
  owner = {reincke},
  timestamp = {2011.08.01}
}

@MISC{wpFloss2011a,
  author = {{wikipedia (de)}},
  title = {Free/Libre Open Source Software},
  year = {2011},
  shorttitle = {Free/Libre Open Source Software, 2011},
  address = {n.l.},
  annote = {Beleuchtet den Versuch, die Trennung von Free-Software-Bewegung und
	Open-Source-Vereinigung zumindest konzeptionell durch die Nutzung
	hybrider Kunstbegriffe ala F/LOSS zu überwinden.},
  language = {german},
  note = {FreeWeb/HTML (English Version under http://en.wikipedia.org/wiki/Free\_and\_open\_source\_software)},
  owner = {reincke},
  timestamp = {2011.09.08},
  url = {http://de.wikipedia.org/wiki/FLOSS},
  urldate = {2011-09-08}
}

@MISC{wpMitLic2011a,
  author = {{wikipedia (en)}},
  title = {MIT License},
  year = {2011},
  shorttitle = {MIT License, 2011},
  address = {n.l},
  annote = {Erläutert klar, dass es mehr als eine MIT-Lizenz gibt, nämlich die
	'einfachere' MIT-expat-Lizenz und die etwas komplexere MIT-X11-Lizenz.
	Aber im Kern gehören sie zur selben Lizenzklasse: sie schützen den
	Entwickler, nicht den Code.},
  language = {english},
  note = {FreeWeb/HTML},
  owner = {reincke},
  timestamp = {2011.09.20},
  url = {http://en.wikipedia.org/wiki/MIT_License},
  urldate = {2011-09-20}
}

@BOOK{Williams2002a,
  author = {Sam Williams},
  title = {Free as in Freedom. Richard Stallman's Crusade for Free Software},
  address = {Beijing [... a.a.O.]},
  year = {2002},
  shorttitle = {Free as in Freedom. Richard Stallman's Crusade for Free Software,
	2002},
  publisher = {O'Reilly},
  isbn = {0-596-00287-4},
  annote = {Die erste(?) Biographie über RMS: sie enthält so viele Interviews
	and Hintergrundinformationen, dass sie als Primärquelle genommen
	werden kann, und zwar nicht nur für die Geschichte von RMS selbst,
	sondern auch für die Geschichte der 'Freien Software' und ihrer internen
	Gegenspielerin 'Open Source'.},
  language = {english},
  note = {Print},
  owner = {reincke},
  timestamp = {2011.09.08}
}

@PROCEEDINGS{AscBauMitSee2008a,
  title = {Open Source. Kommerzialisierungsmöglichkeiten und Chancen für die
	Zusammenarbeit von Hochschulen und Unternehmen},
  year = {2008},
  shorttitle = {Open Source. Kommerzialisierungsmöglichkeiten und Chancen für die
	Zusammenarbeit von Hochschulen und Unternehmen, 2008},
  booktitle = {Open Source. Kommerzialisierungsmöglichkeiten und Chancen für die
	Zusammenarbeit von Hochschulen und Unternehmen},
  editor = {Michael Asche and Wilhelm Bauhaus and Ernest Mitschke and Bern Seel},
  number = {3},
  series = {POWeR / Patent Offensive Westfalen Ruhr},
  address = {Münster, New York, München [... u.a.O.]},
  publisher = {Waxmann},
  isbn = {978-3-8309-1845-5},
  annote = {Konzentriert sich auf Patente und Open Source als Herausforderung
	für innovative Universitäten und bietet Artikel zu verschiedenen
	Aspekten dieses Kontextes},
  language = {german},
  note = {Print},
  owner = {reincke},
  timestamp = {2011.08.16}
}

@PROCEEDINGS{BolCroLunWas2009a,
  title = {Open Source Ecosystems: Diverse Communities Interaction},
  year = {2009},
  shorttitle = {Open Source Ecosystems, 2009},
  titleaddon = {5th IFIP WG 2.13 International Conference on Open Source Systems,
	OSS 2009 Skövde, Sweden, June 3-6, 2009},
  booktitle = {Open Source Ecosystems: Diverse Communities Interaction},
  editor = {Cornelia Boldyreff and Kevin Crowston and Björn Lundell and Anthony
	I. Wassermann},
  address = {Berlin, Heidelberg u. New York},
  publisher = {Springer},
  isbn = {978-3-642-02031-5},
  annote = {Proceedings. Relevante Artikel sind einzelnd aufgeschlüsselt.},
  language = {german},
  note = {BibWeb/PDF},
  owner = {reincke},
  timestamp = {2011.08.02}
}

@PROCEEDINGS{DjoGehGraKreSpi2008a,
  title = {Urheberrecht im Alltag. Kopieren, bearbeiten, selber machen},
  year = {2008},
  shorttitle = {Urheberrecht im Alltag, 2008},
  booktitle = {Urheberrecht im Alltag. Kopieren, bearbeiten, selber machen},
  editor = {Valle Djordjevic and Robert A. Gehring and Volker Grassmuck and Till
	Kreutzer and Mathias Spiegelkamp},
  address = {Bonn},
  publisher = {Bundeszentrale für politische Bildung},
  isbn = {978-3-89331-812-4},
  annote = {Beleuchtet in mehreren Artikeln das Urheberrecht im Internet. Ist
	nicht direkt auf das Thema 'Open Source' ausgerichtet, vielmehr auf
	die 'Vervielfältigung elektronischer Güter'. Behandelt aber auch
	die Themen '(Open Source) Software', 'Freie Kulturen' und 'Creative
	Commons'.},
  language = {german},
  note = {Print},
  owner = {reincke},
  timestamp = {2011.03.16}
}

@PROCEEDINGS{DroKrePol2006a,
  title = {Die wunderbare Wissensvermehrung. Wie Open Innovation unsere Welt
	revolutioniert},
  year = {2006},
  shorttitle = {Die wunderbare Wissensvermehrung, 2006},
  booktitle = {Die wunderbare Wissensvermehrung. Wie Open Innovation unsere Welt
	revolutioniert},
  editor = {Olga Drossou and Stefan Krempl and Andreas Poltmann},
  series = {Telepolis},
  address = {Hannover},
  publisher = {Heise},
  isbn = {3-936931-38-0},
  annote = {Eine Sammlung von Artikeln, die emphatisch den freien Gedankenaustausch
	als notwendige Bedingung für Innovationen propagieren.},
  language = {german},
  note = {Print},
  owner = {reincke},
  timestamp = {2011.07.30}
}

@PROCEEDINGS{GehLut2004a,
  title = {Open Source Jahrbuch 2004. Zwischen Softwareentwicklung und Gesellschaftsmodell},
  year = {2004},
  shorttitle = {Open Source Jahrbuch, 2004},
  booktitle = {Open Source Jahrbuch 2004. Zwischen Softwareentwicklung und Gesellschaftsmodell},
  editor = {Robert A. Gehring and Bernd Lutterbeck},
  address = {Berlin},
  publisher = {Lehmanns Media},
  isbn = {3-936427-78-X},
  annote = {Erster Band der bis 2008 gepflegten Reihe. Sammelt Artikel zu heterogenen
	Themen.},
  language = {german},
  note = {Print \& FreeWeb/PDF},
  owner = {reincke},
  timestamp = {2011.05.02},
  url = {http:// www. opensourcejahrbuch. de /download/ jb2004/ Open Source Jahrbuch 2004.pdf},
  urldate = {2011-08-29}
}

@PROCEEDINGS{VdBCouJae2011a,
  title = {The International Free and Open Source Software Law Book},
  year = {2011},
  shorttitle = {The International Free and Open Source Software Law Book, 2011},
  editor = {Ywain {Van den Brande} and Shane Coughlan and Till Jaeger},
  address = {Munich (Germany)},
  publisher = {Open Source Press},
  isbn = {978-3-941841-49-9},
  annote = {Neben einer sehr kurzen Einführung enthält dieses Buch juristisch
	oriwntierte Beschreibungen des Open Source Kontextes und der Open
	Source Interpretation in verschiedenen europäischen Ländern.},
  language = {english},
  note = {Print},
  owner = {reincke},
  timestamp = {2012.02.22}
}

@comment{jabref-meta: selector_publisher:}

@comment{jabref-meta: selector_author:}

@comment{jabref-meta: selector_journal:}

@comment{jabref-meta: selector_keywords:}
<|MERGE_RESOLUTION|>--- conflicted
+++ resolved
@@ -1366,23 +1366,6 @@
   timestamp = {2011.08.01}
 }
 
-<<<<<<< HEAD
-@MISC{OSI2013b,
-  author = {{Open Source Initiative}},
-  title = {Open Source Licenses by Category},
-  year = {2013 [Year n.st]},
-  shorttitle = {The Open Source Licenses by Category, 2013},
-  annote = {This page categorizes the approved Open Source Licenses},
-  language = {english},
-  note = {FreeWeb},
-  owner = {reincke},
-  timestamp = {2013.01.22},
-  url = {http://opensource.org/licenses/category},
-  urldate = {2013-01-29}
-}
-
-=======
->>>>>>> 010db0de
 @MISC{OSI2012b,
   author = {{Open Source Initiative}},
   title = {The Open Source Licenses, alphabetically sorted},
@@ -1427,24 +1410,6 @@
   urldate = {2013-01-22}
 }
 
-<<<<<<< HEAD
-@MISC{OSI2013a,
-  author = {{Open Source Initiative}},
-  title = {OSI Mailing List. License-discuss. Draft of new OSI licenses landing
-	page},
-  year = {2012 [Year n.st.]},
-  shorttitle = {OSI License-discuss, new OSI licenses landing page, 2012},
-  annote = {Thread discussing a new license taxononmy.},
-  language = {english},
-  note = {FreeWeb/HTML},
-  owner = {reincke},
-  timestamp = {2012.07.03},
-  url = {http://projects.opensource.org/pipermail/license-discuss/2012-April/000332.html},
-  urldate = {2013-01-29}
-}
-
-=======
->>>>>>> 010db0de
 @MISC{BsdLicense2Clause,
   author = {{Open Source Initiative}},
   title = {The BSD 2-Clause License},
@@ -1566,25 +1531,6 @@
   note = {Print},
   owner = {reincke},
   timestamp = {2011.08.04}
-}
-
-@BOOK{Rosen2005a,
-  author = {Lawrence Rosen},
-  title = {Open Source Licensing. Software Freedom and Intellectual Property
-	Law},
-  address = {Upper Saddle River, New Jersey},
-  year = {2005},
-  shorttitle = {Open Source Licensing, 2005},
-  publisher = {Prentice Hall PTr},
-  isbn = {0-13-148787-6},
-  annote = {Well-conceived book which discusses different aspects by contrasting
-	the Academic Licenses (also known as permissive Open Source Licenses)
-	and the Reciprocal Licenses (also known as copylefted Open Source
-	Licenses). But one has to be careful: to define the opposite of ASL
-	and OSL by the opposite of recirpocal and not reciprocal licenses
-	does not match the set of OSL in the sense of the OSI.},
-  owner = {reincke},
-  timestamp = {2013.01.29}
 }
 
 @BOOK{Sebald2008a,
