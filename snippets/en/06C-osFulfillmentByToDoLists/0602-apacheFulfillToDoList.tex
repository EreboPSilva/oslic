--- conflicted
+++ resolved
@@ -232,7 +232,6 @@
 \newcommand{\noTrademarks}{%
   to promote any of your services based on the this software by trademarks,
   service marks, or product names linked to the software except as required for
-<<<<<<< HEAD
   reasonable and customary use in describing the software file.
   }
 \newcommand{\noTrademarksExceptNotice}{%
@@ -241,14 +240,6 @@
   except as required for reasonable and customary use in describing the origin
   of the Work and reproducing the content of the NOTICE file.
   }
-=======
-  unambiguously denoting the software.}
-\newcommand{\noTrademarksExceptNotice}{%
-  to use any trademark, service mark, or product name linked to the Apache
-  software to promote your products and services based on the this software,
-  except as required for unambiguously denoting the software and for reproducing
-  the notice text file.}  
->>>>>>> 32af59e4
 
 % ------------------------------------------------------------------------------
 % Forbid patent litigation
