--- conflicted
+++ resolved
@@ -194,13 +194,8 @@
 \nocite{*}
 
 %%-- start(titlepage)
-<<<<<<< HEAD
-\titlehead{Version \input{rel-number} % -- \input{rel-date}
-}
-=======
 \titlehead{Version \input{rel-number}}
 
->>>>>>> 69108d48
 \subject{\small \itshape A Practical Guide for Developers, Managers, OS Experts, 
 and Companies} 
 
